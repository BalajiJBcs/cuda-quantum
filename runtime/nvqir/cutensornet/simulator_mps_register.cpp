--- conflicted
+++ resolved
@@ -8,11 +8,8 @@
 
 #include "mps_simulation_state.h"
 #include "simulator_cutensornet.h"
-<<<<<<< HEAD
 #include <charconv>
 #include <errno.h>
-=======
->>>>>>> 4f18ce84
 
 namespace nvqir {
 
@@ -21,60 +18,7 @@
   std::vector<MPSTensor> m_mpsTensors_d;
 
 public:
-<<<<<<< HEAD
-  SimulatorMPS() : SimulatorTensorNetBase() {
-    if (auto *maxBondEnvVar = std::getenv("CUDAQ_MPS_MAX_BOND")) {
-      const std::string maxBondStr(maxBondEnvVar);
-      const char *nptr = maxBondStr.data();
-      char *endptr = NULL;
-      errno = 0; // reset errno to 0 before call
-      long maxBond = strtol(nptr, &endptr, 10);
-
-      if (nptr == endptr || errno != 0 || maxBond < 1)
-        throw std::runtime_error("Invalid CUDAQ_MPS_MAX_BOND setting. Expected "
-                                 "a positive number. Got: " +
-                                 maxBondStr);
-
-      m_maxBond = maxBond;
-      cudaq::info("Setting MPS max bond dimension to {}.", m_maxBond);
-    }
-    // Cutoff values
-    if (auto *absCutoffEnvVar = std::getenv("CUDAQ_MPS_ABS_CUTOFF")) {
-      const std::string absCutoffStr(absCutoffEnvVar);
-      const char *nptr = absCutoffStr.data();
-      char *endptr = NULL;
-      errno = 0; // reset errno to 0 before call
-      double absCutoff = strtod(nptr, &endptr);
-
-      if (nptr == endptr || errno != 0 || absCutoff <= 0.0 || absCutoff >= 1.0)
-        throw std::runtime_error(
-            "Invalid CUDAQ_MPS_ABS_CUTOFF setting. Expected "
-            "a number in range (0.0, 1.0). Got: " +
-            absCutoffStr);
-
-      m_absCutoff = absCutoff;
-      cudaq::info("Setting MPS absolute cutoff to {}.", m_absCutoff);
-    }
-    if (auto *relCutoffEnvVar = std::getenv("CUDAQ_MPS_RELATIVE_CUTOFF")) {
-      const std::string relCutoffStr(relCutoffEnvVar);
-      const char *nptr = relCutoffStr.data();
-      char *endptr = NULL;
-      errno = 0; // reset errno to 0 before call
-      double relCutoff = strtod(nptr, &endptr);
-
-      if (nptr == endptr || errno != 0 || relCutoff <= 0.0 || relCutoff >= 1.0)
-        throw std::runtime_error(
-            "Invalid CUDAQ_MPS_RELATIVE_CUTOFF setting. Expected "
-            "a number in range (0.0, 1.0). Got: " +
-            relCutoffStr);
-
-      m_relCutoff = relCutoff;
-      cudaq::info("Setting MPS relative cutoff to {}.", m_relCutoff);
-    }
-  }
-=======
   SimulatorMPS() : SimulatorTensorNetBase() {}
->>>>>>> 4f18ce84
 
   virtual void prepareQubitTensorState() override {
     LOG_API_TIME();
