# ============================================================================ #
# Copyright (c) 2022 - 2024 NVIDIA Corporation & Affiliates.                   #
# All rights reserved.                                                         #
#                                                                              #
# This source code and the accompanying materials are made available under     #
# the terms of the Apache License 2.0 which accompanies this distribution.     #
# ============================================================================ #

# This file builds the CUDA Quantum binaries from scratch such that they can be
# used on a range of Linux systems, provided the requirements documented in 
# the data center installation guide are satisfied.
#
# Usage:
# Must be built from the repo root with:
#   docker build -t ghcr.io/nvidia/cuda-quantum-assets:latest -f docker/build/assets.Dockerfile .

# [Operating System]
ARG base_image=amd64/almalinux:8
FROM ${base_image} as prereqs
SHELL ["/bin/bash", "-c"]

ARG DEBIAN_FRONTEND=noninteractive
RUN dnf install -y --nobest --setopt=install_weak_deps=False \
        'dnf-command(config-manager)' && \
    dnf config-manager --enable powertools
ADD scripts/configure_build.sh /cuda-quantum/scripts/configure_build.sh

# [Prerequisites]
ARG PYTHON=python3.11
RUN dnf install -y --nobest --setopt=install_weak_deps=False ${PYTHON}

# [Build Dependencies]
RUN dnf install -y --nobest --setopt=install_weak_deps=False wget git unzip

## [CUDA]
RUN source /cuda-quantum/scripts/configure_build.sh install-cuda
## [Compiler Toolchain]
RUN source /cuda-quantum/scripts/configure_build.sh install-gcc

# [CUDA-Q]
ADD scripts/configure_build.sh /cuda-quantum/scripts/configure_build.sh
ADD scripts/install_prerequisites.sh /cuda-quantum/scripts/install_prerequisites.sh
ADD scripts/install_toolchain.sh /cuda-quantum/scripts/install_toolchain.sh
ADD scripts/build_llvm.sh /cuda-quantum/scripts/build_llvm.sh
ADD cmake/caches/LLVM.cmake /cuda-quantum/cmake/caches/LLVM.cmake
ADD .gitmodules /cuda-quantum/.gitmodules
ADD .git/modules/tpls/pybind11/HEAD /.git_modules/tpls/pybind11/HEAD
ADD .git/modules/tpls/llvm/HEAD /.git_modules/tpls/llvm/HEAD

# This is a hack so that we do not need to rebuild the prerequisites 
<<<<<<< HEAD
# whenever we pick up a new CUDA Quantum commit (which is always in CI).
=======
# whenever we pick up a new CUDA-Q commit (which is always in CI).
ARG install_before_build=prereqs
>>>>>>> 401e711f
RUN cd /cuda-quantum && git init && \
    git config -f .gitmodules --get-regexp '^submodule\..*\.path$' | \
    while read path_key local_path; do \
        if [ -f "/.git_modules/$local_path/HEAD" ]; then \
            url_key=$(echo $path_key | sed 's/\.path/.url/') && \
            url=$(git config -f .gitmodules --get "$url_key") && \
            git update-index --add --cacheinfo 160000 \
            $(cat /.git_modules/$local_path/HEAD) $local_path; \
        fi; \
    done && git submodule init && git submodule
RUN cd /cuda-quantum && source scripts/configure_build.sh && \
    CUDAHOSTCXX="$CXX" \
    LLVM_PROJECTS='clang;flang;lld;mlir;runtimes' \
    bash scripts/install_prerequisites.sh -t llvm

# Validate that the built toolchain and libraries have no GCC dependencies.
RUN source /cuda-quantum/scripts/configure_build.sh && \
    shared_libraries=$(find "${LLVM_INSTALL_PREFIX}" -name '*.so') && \
    executables=$(find "${LLVM_INSTALL_PREFIX}" -executable -type f) && \
    if [ -n "$(ldd ${shared_libraries} ${executables} | grep gcc)" ]; then \
        echo -e "\e[01;31mThe produced toolchain and libraries depend on GCC libraries.\e[0m" >&2; \
        exit 1; \
    fi

# Checking out a CUDA-Q commit is suboptimal, since the source code
# version must match this file. At the same time, adding the entire current
# directory will always rebuild CUDA-Q, so we instead just add only
# the necessary files for the build to each build stage.
ADD .git/index /cuda-quantum/.git/index
ADD .git/modules/ /cuda-quantum/.git/modules/

## [C++ support]
FROM prereqs as cpp_build
ADD "cmake" /cuda-quantum/cmake
ADD "docs/CMakeLists.txt" /cuda-quantum/docs/CMakeLists.txt
ADD "docs/sphinx/examples" /cuda-quantum/docs/sphinx/examples
ADD "docs/sphinx/snippets" /cuda-quantum/docs/sphinx/snippets
ADD "include" /cuda-quantum/include
ADD "lib" /cuda-quantum/lib
ADD "runtime" /cuda-quantum/runtime
ADD "scripts/build_cudaq.sh" /cuda-quantum/scripts/build_cudaq.sh
ADD "scripts/migrate_assets.sh" /cuda-quantum/scripts/migrate_assets.sh
ADD "scripts/cudaq_set_env.sh" /cuda-quantum/scripts/cudaq_set_env.sh
ADD "targettests" /cuda-quantum/targettests
ADD "test" /cuda-quantum/test
ADD "tools" /cuda-quantum/tools
ADD "tpls/customizations" /cuda-quantum/tpls/customizations
ADD "tpls/json" /cuda-quantum/tpls/json
ADD "unittests" /cuda-quantum/unittests
ADD "utils" /cuda-quantum/utils
ADD "CMakeLists.txt" /cuda-quantum/CMakeLists.txt
ADD "LICENSE" /cuda-quantum/LICENSE
ADD "NOTICE" /cuda-quantum/NOTICE

ARG release_version=
ENV CUDA_QUANTUM_VERSION=$release_version

RUN cd /cuda-quantum && source scripts/configure_build.sh && \
    # IMPORTANT:
    # Make sure that the variables and arguments configured here match
    # the ones in the install_prerequisites.sh invocation in the prereqs stage!
    ## [>CUDAQuantumBuild]
    CUDAQ_WERROR=false \
    CUDAQ_PYTHON_SUPPORT=OFF \
    CUDAHOSTCXX="$CXX" \
    LLVM_PROJECTS='clang;flang;lld;mlir;runtimes' \
    bash scripts/build_cudaq.sh -t llvm -v
    ## [<CUDAQuantumBuild]

## [Python support]
FROM prereqs as python_build
ADD "pyproject.toml" /cuda-quantum/pyproject.toml
ADD "python" /cuda-quantum/python
ADD "cmake" /cuda-quantum/cmake
ADD "include" /cuda-quantum/include
ADD "lib" /cuda-quantum/lib
ADD "runtime" /cuda-quantum/runtime
ADD "tools" /cuda-quantum/tools
ADD "tpls/customizations" /cuda-quantum/tpls/customizations
ADD "tpls/json" /cuda-quantum/tpls/json
ADD "utils" /cuda-quantum/utils
ADD "CMakeLists.txt" /cuda-quantum/CMakeLists.txt
ADD "LICENSE" /cuda-quantum/LICENSE
ADD "NOTICE" /cuda-quantum/NOTICE

ARG release_version=
ENV SETUPTOOLS_SCM_PRETEND_VERSION=$release_version

ARG PYTHON=python3.11
RUN dnf install -y --nobest --setopt=install_weak_deps=False ${PYTHON}-devel && \
    ${PYTHON} -m ensurepip --upgrade && \
    ${PYTHON} -m pip install numpy build auditwheel patchelf

RUN cd /cuda-quantum && source scripts/configure_build.sh && \
    # IMPORTANT:
    # Make sure that the invocation of the install_prerequisites.sh script here matches
    # the ones in the install_prerequisites.sh invocation in the prereqs stage!
    LLVM_INSTALL_PREFIX="$(mktemp -d)" && \
    ## [>CUDAQuantumPythonBuild]
    bash scripts/install_prerequisites.sh -t llvm && \
    CUDAHOSTCXX="$CXX" \
    python3 -m build --wheel
    ## [<CUDAQuantumPythonBuild]

# The '[a-z]*linux_[^\.]*' is meant to catch things like:
# - manylinux_2_28_x86_64,
# - manylinux_2_28_aarch64,
# - linux_x86_64, etc.
# If input is linux_<ARCH>, then choose manylinux_2_28_<ARCH> output
RUN echo "Patching up wheel using auditwheel..." && \
    ## [>CUDAQuantumWheel]
    CUDAQ_WHEEL="$(find . -name 'cuda_quantum*.whl')" && \
    MANYLINUX_PLATFORM="$(echo ${CUDAQ_WHEEL} | grep -o '[a-z]*linux_[^\.]*' | sed -re 's/^linux_/manylinux_2_28_/')" && \
    LD_LIBRARY_PATH="${LD_LIBRARY_PATH}:$(pwd)/_skbuild/lib" \ 
    python3 -m auditwheel -v repair ${CUDAQ_WHEEL} \
        --plat ${MANYLINUX_PLATFORM} \
        --exclude libcublas.so.11 \
        --exclude libcublasLt.so.11 \
        --exclude libcusolver.so.11 \
        --exclude libcutensor.so.1 \
        --exclude libcutensornet.so.2 \
        --exclude libcustatevec.so.1 \
        --exclude libcudart.so.11.0 
    ## [<CUDAQuantumWheel]

## [Tests]
FROM cpp_build
RUN if [ ! -x "$(command -v nvidia-smi)" ] || [ -z "$(nvidia-smi | egrep -o "CUDA Version: ([0-9]{1,}\.)+[0-9]{1,}")" ]; then \
        excludes="--label-exclude gpu_required"; \
    fi && cd /cuda-quantum && \
    # FIXME: Disabled nlopt doesn't seem to work properly
    # tracked in https://github.com/NVIDIA/cuda-quantum/issues/1103
    excludes+=" --exclude-regex NloptTester|ctest-nvqpp|ctest-targettests" && \
    ctest --output-on-failure --test-dir build $excludes

ENV CUDAQ_CPP_STD="c++17"
ENV PATH="${PATH}:/usr/local/cuda/bin" 

RUN python3 -m ensurepip --upgrade && python3 -m pip install lit && \
    dnf install -y --nobest --setopt=install_weak_deps=False file which
RUN cd /cuda-quantum && source scripts/configure_build.sh && \
    "$LLVM_INSTALL_PREFIX/bin/llvm-lit" -v build/test \
        --param nvqpp_site_config=build/test/lit.site.cfg.py && \
    "$LLVM_INSTALL_PREFIX/bin/llvm-lit" -v build/targettests \
        --param nvqpp_site_config=build/targettests/lit.site.cfg.py


# Tests for the Python wheel are run post-installation.
COPY --from=python_build /wheelhouse /cuda_quantum/wheelhouse<|MERGE_RESOLUTION|>--- conflicted
+++ resolved
@@ -48,12 +48,7 @@
 ADD .git/modules/tpls/llvm/HEAD /.git_modules/tpls/llvm/HEAD
 
 # This is a hack so that we do not need to rebuild the prerequisites 
-<<<<<<< HEAD
-# whenever we pick up a new CUDA Quantum commit (which is always in CI).
-=======
 # whenever we pick up a new CUDA-Q commit (which is always in CI).
-ARG install_before_build=prereqs
->>>>>>> 401e711f
 RUN cd /cuda-quantum && git init && \
     git config -f .gitmodules --get-regexp '^submodule\..*\.path$' | \
     while read path_key local_path; do \
