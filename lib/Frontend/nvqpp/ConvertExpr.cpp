--- conflicted
+++ resolved
@@ -184,9 +184,6 @@
       auto negs =
           negatedControlsAttribute(builder.getContext(), ctrls, negations);
       if (isCustom) {
-<<<<<<< HEAD
-        builder.create<A>(loc, isAdjoint, ValueRange(), ctrls, targets, negs);
-=======
         SmallVector<Value> params;
         for (auto p : operands.take_front(paramCount)) {
           if (p.getType().isa<cudaq::cc::PointerType>()) {
@@ -194,7 +191,6 @@
           }
         }
         builder.create<A>(loc, isAdjoint, params, ctrls, targets, negs);
->>>>>>> 3dba0f51
         return true;
       }
       if (ctrls.empty())
@@ -1625,15 +1621,9 @@
     std::string maybeUnitaryGenerator = funcName.str() + "_generator_";
     // Extract number of targets
     size_t targetCount = 0;
-<<<<<<< HEAD
-    std::string opName;
-    for (auto name : customOperationNames) {
-      opName = name.str();
-=======
     std::string genFuncName;
     for (auto name : customOperationNames) {
       genFuncName = name.str();
->>>>>>> 3dba0f51
       if (name.consume_front(maybeUnitaryGenerator)) {
         targetCount = std::stoi(name.str());
         break;
@@ -1658,16 +1648,10 @@
           builder, loc, args, negations, reportNegateError, isAdjoint,
           isControl, paramCount, targetCount, true);
       auto &customUnitary = builder.getBlock()->back();
-<<<<<<< HEAD
-      auto srefAttr =
-          SymbolRefAttr::get(StringAttr::get(builder.getContext(), opName));
-      customUnitary.setAttr("generator", srefAttr);
-=======
       auto srefAttr = SymbolRefAttr::get(
           StringAttr::get(builder.getContext(), genFuncName));
       customUnitary.setAttr("generator", srefAttr);
 
->>>>>>> 3dba0f51
       return true;
     }
 
