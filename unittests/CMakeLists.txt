--- conflicted
+++ resolved
@@ -170,30 +170,25 @@
         add_test(NAME MPITest COMMAND ${MPIEXEC} --allow-run-as-root -np 2 bash ${CMAKE_BINARY_DIR}/unittests/run_mpi.sh)
         set_tests_properties(MPITest PROPERTIES LABELS "gpu_required;mgpus_required")
       endif()
-<<<<<<< HEAD
+    endif() 
+
+    add_executable(test_gpu_get_state main.cpp gpu/get_state_tester.cu)
+    # Need to force the link to nvqir-qpp here if gcc.
+    if (CMAKE_CXX_COMPILER_ID STREQUAL "GNU" AND NOT APPLE)
+      target_link_options(test_gpu_get_state PRIVATE -Wl,--no-as-needed)
     endif()
+    target_compile_options(test_gpu_get_state PRIVATE -Wno-suggest-override -Wno-attributes)
+    target_include_directories(test_gpu_get_state PRIVATE .)
+    target_link_libraries(test_gpu_get_state
+      PRIVATE 
+      cudaq
+      cudaq-builder
+      cudaq-platform-mqpu
+      nvqir-custatevec-fp64
+      gtest_main)
+      gtest_discover_tests(test_gpu_get_state PROPERTIES LABELS "gpu_required")
   endif() 
-=======
-    endif() 
-
-  add_executable(test_gpu_get_state main.cpp gpu/get_state_tester.cu)
-  # Need to force the link to nvqir-qpp here if gcc.
-  if (CMAKE_CXX_COMPILER_ID STREQUAL "GNU" AND NOT APPLE)
-    target_link_options(test_gpu_get_state PRIVATE -Wl,--no-as-needed)
-  endif()
-  target_compile_options(test_gpu_get_state PRIVATE -Wno-suggest-override -Wno-attributes)
-  target_include_directories(test_gpu_get_state PRIVATE .)
-  target_link_libraries(test_gpu_get_state
-    PRIVATE 
-    cudaq
-    cudaq-builder
-    cudaq-platform-mqpu
-    nvqir-custatevec-fp64
-    gtest_main)
-    gtest_discover_tests(test_gpu_get_state PROPERTIES LABELS "gpu_required")
->>>>>>> 4f18ce84
-endif() 
-
+endif()
 
 if(TARGET nvqir-tensornet)
   message(STATUS "Building cutensornet backend tests.")
